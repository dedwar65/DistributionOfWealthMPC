'''
This is the main file for the cstwMPC project.  It estimates one version of the model
each time it is executed.  The following parameters *must* be defined in the __main__
namespace in order for this file to run correctly:
    
param_name : str
    Which parameter to introduce heterogeneity in (usually DiscFac).
dist_type : str
    Which type of distribution to use (can be 'uniform' or 'lognormal').
do_param_dist : bool
    Do param-dist version if True, param-point if False.
do_lifecycle : bool
    Use lifecycle model if True, perpetual youth if False.
do_agg_shocks : bool
    Whether to solve the FBS aggregate shocks version of the model or use idiosyncratic shocks only.
do_liquid : bool
    Matches liquid assets data when True, net worth data when False.
do_tractable : bool
    Whether to use an extremely simple alternate specification of households' optimization problem.
run_estimation : bool
    Whether to actually estimate the model specified by the other options.
run_sensitivity : [bool]
    Whether to run each of eight sensitivity analyses; currently inoperative.  Order:
    rho, xi_sigma, psi_sigma, mu, urate, mortality, g, R
find_beta_vs_KY : bool
    Whether to computes K/Y ratio for a wide range of beta; should have do_param_dist = False and param_name = 'DiscFac'.
    Currently inoperative.
path_to_models : str
    Absolute path to the location of this file.
    
All of these parameters are set when running this file from one of the do_XXX.py
files in the root directory.
'''
from __future__ import division, print_function
from __future__ import absolute_import

from builtins import str
from builtins import range

import os

import numpy as np
from copy import copy, deepcopy
from time import time
from HARK.distribution import DiscreteDistribution, MeanOneLogNormal, Uniform
from HARK.utilities import get_percentiles, get_lorenz_shares, calc_subpop_avg
from HARK import Market
from Code.cstw_agents import DoWAgent, AggDoWAgent, DoWMarket, AggDoWMarket
from scipy.optimize import brentq, minimize_scalar
import matplotlib.pyplot as plt

from IPython import get_ipython # Needed to test whether being run from command line or interactively

#import SetupParamsCSTW as Params

mystr = lambda number : "{:.3f}".format(number)

<<<<<<< HEAD
def process_options(options):
=======
# Construct the name of the specification from user options
if param_name == 'DiscFac':
    param_text = 'beta'
elif param_name == 'CRRA':
    param_text = 'rho'
else:
    param_text = param_name
if do_lifecycle:
    life_text = 'LC'
else:
    life_text = 'PY'
if do_param_dist:
    model_text = 'Dist'
else:
    model_text = 'Point'
if do_liquid:
    wealth_text = 'Liquid'
else:
    wealth_text = 'NetWorth'
if do_agg_shocks:
    shock_text = 'Agg'
else:
    shock_text = 'Ind'
spec_name = life_text + param_text + model_text + shock_text + wealth_text

if do_param_dist:
    pref_type_count = 7       # Number of discrete beta types in beta-dist
else:
    pref_type_count = 1       # Just one beta type in beta-point

if do_agg_shocks:
    EstimationAgentClass = AggShockConsumerType
    EstimationMarketClass = CobbDouglasEconomy
else:
    EstimationAgentClass = ConsIndShockModel.IndShockConsumerType
    EstimationMarketClass = Market

class CstwMPCAgent(EstimationAgentClass):
    '''
    A slight extension of the idiosyncratic consumer type for the cstwMPC model.
    '''
    def reset(self):
        self.initialize_sim()
        self.t_age = DiscreteDistribution(
            self.AgeDstn,
            np.arange(self.AgeDstn.size),
            seed = self.RNG.integers(0,2**31-1)
        ).draw(
            self.AgentCount,
            exact_match=False
        ).astype(int)
        self.t_cycle = copy(self.t_age)
        if hasattr(self,'kGrid'):
            self.aLvlNow = self.kInit*np.ones(self.AgentCount) # Start simulation near SS
            self.aNrmNow = self.aLvlNow/self.pLvlNow

    def market_action(self):
        if hasattr(self,'kGrid'):
            self.pLvl = self.pLvlNow/np.mean(self.pLvlNow)
        self.simulate(1)

class CstwMPCMarket(EstimationMarketClass):
    '''
    A class for representing the economy in the cstwMPC model.
    '''
    reap_vars = ['aLvl','pLvl','MPCnow','TranShk','EmpNow','t_age']
    sow_vars  = [] # Nothing needs to be sent back to agents in the idiosyncratic shocks version
    const_vars = [] # ['LorenzBool','ManyStatsBool']
    track_vars = [
        'MaggNow',
        'AaggNow',
        'KtoYnow',
        'Lorenz',
        'LorenzLong',
        'MPCall',
        'MPCretired',
        'MPCemployed',
        'MPCunemployed',
        'MPCbyIncome',
        'MPCbyWealthRatio',
        'HandToMouthPct'
        ]
    dyn_vars = [] # No dynamics in the idiosyncratic shocks version

    def __init__(self,**kwds):
        '''
        Make a new instance of CstwMPCMarket.
        '''
        super().__init__(sow_vars=self.sow_vars, reap_vars=self.reap_vars,
                    const_vars=self.const_vars, track_vars=self.track_vars,
                    dyn_vars=self.dyn_vars)
        self.assign_parameters(**kwds)
        if self.AggShockBool:
            self.sow_vars=['MaggNow','AaggNow','RfreeNow','wRteNow','PermShkAggNow','TranShkAggNow','KtoLnow']
            self.dyn_vars=['AFunc']
            self.max_loops = 20

        # Save the current file's directory location for writing output:
        self.my_file_path = path_to_models


    def solve(self):
        '''
        Solves the CstwMPCMarket.
        '''
        if self.AggShockBool:
            for agent in self.agents:
                agent.getEconomyData(self)
            Market.solve(self)
        else:
            self.solve_agents()
            self.make_history()

    def reap(self):
        super().reap()

        if 'MPCnow' in self.reap_vars:
            harvest = []

            for agent in self.agents:
                harvest.append(agent.MPCnow)
>>>>>>> 8ca3bb78

    # Construct the name of the specification from user options
    if options['param_name'] == 'DiscFac':
        param_text = 'beta'
    elif options['param_name'] == 'CRRA':
        param_text = 'rho'
    else:
        param_text = options['param_name']

    if options['do_lifecycle']:
        life_text = 'LC'
    else:
        life_text = 'PY'
    
    if options['do_param_dist']:
        model_text = 'Dist'
    else:
        model_text = 'Point'

    if options['do_liquid']:
        wealth_text = 'Liquid'
    else:
        wealth_text = 'NetWorth'

    if options['do_agg_shocks']:
        shock_text = 'Agg'
    else:
        shock_text = 'Ind'

    spec_name = life_text + param_text + model_text + shock_text + wealth_text

    if options['do_param_dist']:
        pref_type_count = 7       # Number of discrete beta types in beta-dist
    else:
        pref_type_count = 1       # Just one beta type in beta-point

    if options['do_agg_shocks']:
        EstimationAgentClass = AggDoWAgent
        EstimationMarketClass = AggDoWMarket
    else:
        EstimationAgentClass = DoWAgent
        EstimationMarketClass = DoWMarket

<<<<<<< HEAD
    return param_text, life_text, model_text, wealth_text, shock_text, spec_name, pref_type_count, EstimationAgentClass, EstimationMarketClass
=======
        if self.AggShockBool:
            return self.calcRandW(aLvl,pLvl)
        else: # These variables are tracked but not created in no-agg-shocks specifications
            self.MaggNow = 0.0
            self.AaggNow = 0.0

    def calc_stats(
            self,
            aLvlNow,
            pLvlNow,
            MPCnow,
            TranShkNow,
            EmpNow,
            t_age,
            LorenzBool,
            ManyStatsBool
    ):
        '''
        Calculate various statistics about the current population in the economy.

        Parameters
        ----------
        aLvlNow : [np.array]
            Arrays with end-of-period assets, listed by each ConsumerType in self.agents.
        pLvlNow : [np.array]
            Arrays with permanent income levels, listed by each ConsumerType in self.agents.
        MPCnow : [np.array]
            Arrays with marginal propensity to consume, listed by each ConsumerType in self.agents.
        TranShkNow : [np.array]
            Arrays with transitory income shocks, listed by each ConsumerType in self.agents.
        EmpNow : [np.array]
            Arrays with employment states: True if employed, False otherwise.
        t_age : [np.array]
            Arrays with periods elapsed since model entry, listed by each ConsumerType in self.agents.
        LorenzBool: bool
            Indicator for whether the Lorenz target points should be calculated.  Usually False,
            only True when DiscFac has been identified for a particular nabla.
        ManyStatsBool: bool
            Indicator for whether a lot of statistics for tables should be calculated. Usually False,
            only True when parameters have been estimated and we want values for tables.

        Returns
        -------
        None
        '''
        # Combine inputs into single arrays
        aLvl = np.hstack(aLvlNow)
        pLvl = np.hstack(pLvlNow)
        age  = np.hstack(t_age)
        TranShk = np.hstack(TranShkNow)
        EmpNow = np.hstack(EmpNow)

        # Calculate the capital to income ratio in the economy
        CohortWeight = self.PopGroFac**(-age)
        CapAgg = np.sum(aLvl*CohortWeight)
        IncAgg = np.sum(pLvl*TranShk*CohortWeight)
        KtoYnow = CapAgg/IncAgg
        self.KtoYnow = KtoYnow

        # Store Lorenz data if requested
        self.LorenzLong = np.nan
        if LorenzBool:
            order = np.argsort(aLvl)
            aLvl = aLvl[order]
            CohortWeight = CohortWeight[order]
            wealth_shares = get_lorenz_shares(aLvl,weights=CohortWeight,percentiles=self.LorenzPercentiles,presorted=True)
            self.Lorenz = wealth_shares

            if ManyStatsBool:
                self.LorenzLong = get_lorenz_shares(aLvl,weights=CohortWeight,percentiles=np.arange(0.01,1.0,0.01),presorted=True)
        else:
            self.Lorenz = np.nan # Store nothing if we don't want Lorenz data

        # Calculate a whole bunch of statistics if requested
        if ManyStatsBool:
            # Reshape other inputs
            MPC  = np.hstack(MPCnow)

            # Sort other data items if aLvl and CohortWeight were sorted
            if LorenzBool:
                pLvl = pLvl[order]
                MPC  = MPC[order]
                TranShk = TranShk[order]
                age = age[order]
                EmpNow = EmpNow[order]
            aNrm = aLvl/pLvl # Normalized assets (wealth ratio)
            IncLvl = TranShk*pLvl # Labor income this period

            # Calculate overall population MPC and by subpopulations
            MPCannual = 1.0 - (1.0 - MPC)**4
            self.MPCall = np.sum(MPCannual*CohortWeight)/np.sum(CohortWeight)
            employed =  EmpNow
            unemployed = np.logical_not(employed)
            if self.T_retire > 0: # Adjust for the lifecycle model, where agents might be retired instead
                unemployed = np.logical_and(unemployed,age < self.T_retire)
                employed   = np.logical_and(employed,age < self.T_retire)
                retired    = age >= self.T_retire
            else:
                retired    = np.zeros_like(unemployed,dtype=bool)
            self.MPCunemployed = np.sum(MPCannual[unemployed]*CohortWeight[unemployed])/np.sum(CohortWeight[unemployed])
            self.MPCemployed   = np.sum(MPCannual[employed]*CohortWeight[employed])/np.sum(CohortWeight[employed])
            self.MPCretired    = np.sum(MPCannual[retired]*CohortWeight[retired])/np.sum(CohortWeight[retired])
            self.MPCbyWealthRatio = calc_subpop_avg(MPCannual,aNrm,self.cutoffs,CohortWeight)
            self.MPCbyIncome      = calc_subpop_avg(MPCannual,IncLvl,self.cutoffs,CohortWeight)

            # Calculate the wealth quintile distribution of "hand to mouth" consumers
            quintile_cuts = get_percentiles(aLvl,weights=CohortWeight,percentiles=[0.2, 0.4, 0.6, 0.8])
            wealth_quintiles = np.ones(aLvl.size,dtype=int)
            wealth_quintiles[aLvl > quintile_cuts[0]] = 2
            wealth_quintiles[aLvl > quintile_cuts[1]] = 3
            wealth_quintiles[aLvl > quintile_cuts[2]] = 4
            wealth_quintiles[aLvl > quintile_cuts[3]] = 5
            MPC_cutoff = get_percentiles(MPCannual,weights=CohortWeight,percentiles=[2.0/3.0]) # Looking at consumers with MPCs in the top 1/3
            these = MPCannual > MPC_cutoff
            in_top_third_MPC = wealth_quintiles[these]
            temp_weights = CohortWeight[these]
            hand_to_mouth_total = np.sum(temp_weights)
            hand_to_mouth_pct = []
            for q in range(1,6):
                hand_to_mouth_pct.append(np.sum(temp_weights[in_top_third_MPC == q])/hand_to_mouth_total)
            self.HandToMouthPct = np.array(hand_to_mouth_pct)

        else: # If we don't want these stats, just put empty values in history
            self.MPCall = np.nan
            self.MPCunemployed = np.nan
            self.MPCemployed = np.nan
            self.MPCretired = np.nan
            self.MPCbyWealthRatio = np.nan
            self.MPCbyIncome = np.nan
            self.HandToMouthPct = np.nan

    def distribute_params(self,param_name,param_count,center,spread,dist_type):
        '''
        Distributes heterogeneous values of one parameter to the AgentTypes in self.agents.

        Parameters
        ----------
        param_name : string
            Name of the parameter to be assigned.
        param_count : int
            Number of different values the parameter will take on.
        center : float
            A measure of centrality for the distribution of the parameter.
        spread : float
            A measure of spread or diffusion for the distribution of the parameter.
        dist_type : string
            The type of distribution to be used.  Can be "lognormal" or "uniform" (can expand).

        Returns
        -------
        None
        '''
        # Get a list of discrete values for the parameter
        if dist_type == 'uniform':
            # If uniform, center is middle of distribution, spread is distance to either edge
            param_dist = Uniform(bot=center-spread,top=center+spread).discretize(N=param_count)
        elif dist_type == 'lognormal':
            # If lognormal, center is the mean and spread is the standard deviation (in log)
            tail_N = 3
            param_dist = Lognormal(mu=np.log(center)-0.5*spread**2,sigma=spread,tail_N=tail_N,tail_bound=[0.0,0.9], tail_order=np.e).discretize(N=param_count-tail_N)

        # Distribute the parameters to the various types, assigning consecutive types the same
        # value if there are more types than values
        replication_factor = len(self.agents) // param_count 
            # Note: the double division is integer division in Python 3, this makes it explicit
        j = 0
        b = 0
        while j < len(self.agents):
            for n in range(replication_factor):
                self.agents[j].assign_parameters(AgentCount = int(self.Population*param_dist.pmv[b]*self.TypeWeight[n]))
                print(param_dist.atoms[0,b])
                self.agents[j].assign_parameters(**{param_name : param_dist.atoms[0,b]})
                j += 1
            b += 1

    def calc_KY_ratio_difference(self):
        '''
        Returns the difference between the simulated capital to income ratio and the target ratio.
        Can only be run after solving all AgentTypes and running make_history.

        Parameters
        ----------
        None

        Returns
        -------
        diff : float
            Difference between simulated and target capital to income ratio.
        '''
        # Ignore the first X periods to allow economy to stabilize from initial conditions
        KYratioSim = np.mean(np.array(self.history['KtoYnow'])[self.ignore_periods:])
        diff = KYratioSim - self.KYratioTarget

        return diff

    def calc_lorenz_distance(self):
        '''
        Returns the sum of squared differences between simulated and target Lorenz points.

        Parameters
        ----------
        None

        Returns
        -------
        dist : float
            Sum of squared distances between simulated and target Lorenz points (sqrt)
        '''
        LorenzSim = np.mean(np.array(self.history['Lorenz'])[self.ignore_periods:],axis=0)
        dist = np.sqrt(np.sum((100*(LorenzSim - self.LorenzTarget))**2))
        self.LorenzDistance = dist
        return dist

    def show_many_stats(self,spec_name=None):
        '''
        Calculates the "many statistics" by averaging histories across simulated periods.  Displays
        the results as text and saves them to files if spec_name is not None.

        Parameters
        ----------
        spec_name : string
            A name or label for the current specification.

        Returns
        -------
        None
        '''
        # Calculate MPC overall and by subpopulations
        MPCall = np.mean(self.history['MPCall'][self.ignore_periods:])
        MPCemployed = np.mean(self.history['MPCemployed'][self.ignore_periods:])
        MPCunemployed = np.mean(self.history['MPCunemployed'][self.ignore_periods:])
        MPCretired = np.mean(self.history['MPCretired'][self.ignore_periods:])
        MPCbyIncome = np.mean(np.array(self.history['MPCbyIncome'])[self.ignore_periods:,:],axis=0)
        MPCbyWealthRatio = np.mean(np.array(self.history['MPCbyWealthRatio'])[self.ignore_periods:,:],axis=0)
        HandToMouthPct = np.mean(np.array(self.history['HandToMouthPct'])[self.ignore_periods:,:],axis=0)

        LorenzSim = np.hstack((np.array(0.0),np.mean(np.array(self.history['LorenzLong'])[self.ignore_periods:],axis=0),np.array(1.0)))
        LorenzAxis = np.arange(101,dtype=float)

        plt.plot(LorenzAxis,self.LorenzData,'-k',linewidth=1.5)
        # TODO: Fix this.
        # plt.plot(LorenzAxis,LorenzSim,'--k',linewidth=1.5)
        plt.xlabel('Income percentile',fontsize=12)
        plt.ylabel('Cumulative wealth share',fontsize=12)
        plt.ylim([-0.02,1.0])
        # if running from command line, set interactive mode on, and make figure without blocking execution
        if str(type(get_ipython())) == "<class 'ipykernel.zmqshell.ZMQInteractiveShell'>":
            print('Running in interactive shell (Jupyter notebook or spyder)')
            plt.show()
        else:
            print('Running in terminal; do not wait for user to close figure before moving on')
            plt.ioff()
            plt.show(block=False)
            plt.pause(2) # Give OS time to make the plot (it only draws when main thread is sleeping)

        # Make a string of results to display
        results_string = 'Estimate is center=' + str(self.center_estimate) + ', spread=' + str(self.spread_estimate) + '\n'
        results_string += 'Lorenz distance is ' + str(self.LorenzDistance) + '\n'
        results_string += 'Average MPC for all consumers is ' + mystr(MPCall) + '\n'
        results_string += 'Average MPC in the top percentile of W/Y is ' + mystr(MPCbyWealthRatio[0]) + '\n'
        results_string += 'Average MPC in the top decile of W/Y is ' + mystr(MPCbyWealthRatio[1]) + '\n'
        results_string += 'Average MPC in the top quintile of W/Y is ' + mystr(MPCbyWealthRatio[2]) + '\n'
        results_string += 'Average MPC in the second quintile of W/Y is ' + mystr(MPCbyWealthRatio[3]) + '\n'
        results_string += 'Average MPC in the middle quintile of W/Y is ' + mystr(MPCbyWealthRatio[4]) + '\n'
        results_string += 'Average MPC in the fourth quintile of W/Y is ' + mystr(MPCbyWealthRatio[5]) + '\n'
        results_string += 'Average MPC in the bottom quintile of W/Y is ' + mystr(MPCbyWealthRatio[6]) + '\n'
        results_string += 'Average MPC in the top percentile of y is ' + mystr(MPCbyIncome[0]) + '\n'
        results_string += 'Average MPC in the top decile of y is ' + mystr(MPCbyIncome[1]) + '\n'
        results_string += 'Average MPC in the top quintile of y is ' + mystr(MPCbyIncome[2]) + '\n'
        results_string += 'Average MPC in the second quintile of y is ' + mystr(MPCbyIncome[3]) + '\n'
        results_string += 'Average MPC in the middle quintile of y is ' + mystr(MPCbyIncome[4]) + '\n'
        results_string += 'Average MPC in the fourth quintile of y is ' + mystr(MPCbyIncome[5]) + '\n'
        results_string += 'Average MPC in the bottom quintile of y is ' + mystr(MPCbyIncome[6]) + '\n'
        results_string += 'Average MPC for the employed is ' + mystr(MPCemployed) + '\n'
        results_string += 'Average MPC for the unemployed is ' + mystr(MPCunemployed) + '\n'
        results_string += 'Average MPC for the retired is ' + mystr(MPCretired) + '\n'
        results_string += 'Of the population with the 1/3 highest MPCs...' + '\n'
        results_string += mystr(HandToMouthPct[0]*100) + '% are in the bottom wealth quintile,' + '\n'
        results_string += mystr(HandToMouthPct[1]*100) + '% are in the second wealth quintile,' + '\n'
        results_string += mystr(HandToMouthPct[2]*100) + '% are in the third wealth quintile,' + '\n'
        results_string += mystr(HandToMouthPct[3]*100) + '% are in the fourth wealth quintile,' + '\n'
        results_string += 'and ' + mystr(HandToMouthPct[4]*100) + '% are in the top wealth quintile.' + '\n'
        print(results_string)

        # Save results to disk
        if spec_name is not None:
            with open(self.my_file_path  + '/Results/' + spec_name + 'Results.txt','w') as f:
                f.write(results_string)
                f.close()
>>>>>>> 8ca3bb78


def get_KY_ratio_difference(economy,param_name,param_count,center,spread,dist_type):
    '''
    Finds the difference between simulated and target capital to income ratio in an economy when
    a given parameter has heterogeneity according to some distribution.

    Parameters
    ----------
    economy : CstwMPCMarket
        An object representing the entire economy, containing the various AgentTypes as an attribute.
    param_name : string
        The name of the parameter of interest that varies across the population.
    param_count : int
        The number of different values the parameter of interest will take on.
    center : float
        A measure of centrality for the distribution of the parameter of interest.
    spread : float
        A measure of spread or diffusion for the distribution of the parameter of interest.
    dist_type : string
        The type of distribution to be used.  Can be "lognormal" or "uniform" (can expand).

    Returns
    -------
    diff : float
        Difference between simulated and target capital to income ratio for this economy.
    '''
    economy.assign_parameters(LorenzBool = False, ManyStatsBool = False) # Make sure we're not wasting time calculating stuff
    economy.distribute_params(param_name,param_count,center,spread,dist_type) # Distribute parameters
    economy.solve()
    diff = economy.calc_KY_ratio_difference()
    print('get_KY_ratio_difference tried center = ' + str(center) + ' and got ' + str(diff))
    return diff


def find_lorenz_distance_at_target_KY(economy,param_name,param_count,center_range,spread,dist_type):
    '''
    Finds the sum of squared distances between simulated and target Lorenz points in an economy when
    a given parameter has heterogeneity according to some distribution.  The class of distribution
    and a measure of spread are given as inputs, but the measure of centrality such that the capital
    to income ratio matches the target ratio must be found.

    Parameters
    ----------
    economy : CstwMPCMarket
        An object representing the entire economy, containing the various AgentTypes as an attribute.
    param_name : string
        The name of the parameter of interest that varies across the population.
    param_count : int
        The number of different values the parameter of interest will take on.
    center_range : [float,float]
        Bounding values for a measure of centrality for the distribution of the parameter of interest.
    spread : float
        A measure of spread or diffusion for the distribution of the parameter of interest.
    dist_type : string
        The type of distribution to be used.  Can be "lognormal" or "uniform" (can expand).

    Returns
    -------
    dist : float
        Sum of squared distances between simulated and target Lorenz points for this economy (sqrt).
    '''
    # Define the function to search for the correct value of center, then find its zero
    intermediateObjective = lambda center : get_KY_ratio_difference(economy = economy,
                                                                 param_name = param_name,
                                                                 param_count = param_count,
                                                                 center = center,
                                                                 spread = spread,
                                                                 dist_type = dist_type)
    optimal_center = brentq(intermediateObjective,center_range[0],center_range[1],xtol=10**(-6))
    economy.center_save = optimal_center

    # Get the sum of squared Lorenz distances given the correct distribution of the parameter
    economy.assign_parameters(LorenzBool = True) # Make sure we actually calculate simulated Lorenz points
    economy.distribute_params(param_name,param_count,optimal_center,spread,dist_type) # Distribute parameters
    economy.solve_agents()
    economy.make_history()
    dist = economy.calc_lorenz_distance()
    economy.assign_parameters(LorenzBool = False)
    print ('find_lorenz_distance_at_target_KY tried spread = ' + str(spread) + ' and got ' + str(dist))

    return dist

def calc_stationary_age_dstn(LivPrb,terminal_period):
    '''
    Calculates the steady state proportions of each age given survival probability sequence LivPrb.
    Assumes that agents who die are replaced by a newborn agent with t_age=0.

    Parameters
    ----------
    LivPrb : [float]
        Sequence of survival probabilities in ordinary chronological order.  Has length T_cycle.
    terminal_period : bool
        Indicator for whether a terminal period follows the last period in the cycle (with LivPrb=0).

    Returns
    -------
    AgeDstn : np.array
        Stationary distribution of age.  Stochastic vector with frequencies of each age.
    '''
    T = len(LivPrb)
    if terminal_period:
        MrkvArray = np.zeros((T+1,T+1))
        top = T
    else:
        MrkvArray = np.zeros((T,T))
        top = T-1

    for t in range(top):
        MrkvArray[t,0] = 1.0 - LivPrb[t]
        MrkvArray[t,t+1] = LivPrb[t]
    MrkvArray[t+1,0] = 1.0

    w, v = np.linalg.eig(np.transpose(MrkvArray))
    idx = (np.abs(w-1.0)).argmin()
    x = v[:,idx].astype(float)
    AgeDstn = (x/np.sum(x))
    return AgeDstn

###############################################################################
### ACTUAL WORK BEGINS BELOW THIS LINE  #######################################
###############################################################################


def main(options, Params):

    param_text, life_text, model_text, wealth_text, \
        shock_text, spec_name, pref_type_count, EstimationAgentClass, EstimationMarketClass = process_options(options)

    # Set targets for K/Y and the Lorenz curve based on the data
    if options['do_liquid']:
        lorenz_target = np.array([0.0, 0.004, 0.025,0.117])
        KY_target = 6.60
    else: # This is hacky until I can find the liquid wealth data and import it
        lorenz_target = get_lorenz_shares(Params.SCF_wealth,weights=Params.SCF_weights,percentiles=Params.percentiles_to_match)
        lorenz_long_data = np.hstack((np.array(0.0),get_lorenz_shares(Params.SCF_wealth,weights=Params.SCF_weights,percentiles=np.arange(0.01,1.0,0.01).tolist()),np.array(1.0)))
        #lorenz_target = np.array([-0.002, 0.01, 0.053,0.171])
        KY_target = 10.26

    # Set total number of simulated agents in the population
    if options['do_param_dist']:
        if options['do_agg_shocks']:
            Population = Params.pop_sim_agg_dist
        else:
            Population = Params.pop_sim_ind_dist
    else:
        if options['do_agg_shocks']:
            Population = Params.pop_sim_agg_point
        else:
            Population = Params.pop_sim_ind_point

    # Make AgentTypes for estimation
    if options['do_lifecycle']:
        DropoutType = EstimationAgentClass(**Params.init_dropout)
        DropoutType.AgeDstn = calc_stationary_age_dstn(DropoutType.LivPrb,True)
        HighschoolType = deepcopy(DropoutType)
        HighschoolType(**Params.adj_highschool)
        HighschoolType.AgeDstn = calc_stationary_age_dstn(HighschoolType.LivPrb,True)
        CollegeType = deepcopy(DropoutType)
        CollegeType(**Params.adj_college)
        CollegeType.AgeDstn = calc_stationary_age_dstn(CollegeType.LivPrb,True)
        DropoutType.update()
        HighschoolType.update()
        CollegeType.update()
        EstimationAgentList = []
        for n in range(pref_type_count):
            EstimationAgentList.append(deepcopy(DropoutType))
            EstimationAgentList.append(deepcopy(HighschoolType))
            EstimationAgentList.append(deepcopy(CollegeType))
    else:
        if options['do_agg_shocks']:
            PerpetualYouthType = EstimationAgentClass(**Params.init_agg_shocks)
        else:
            PerpetualYouthType = EstimationAgentClass(**Params.init_infinite)
        PerpetualYouthType.AgeDstn = np.array(1.0)
        EstimationAgentList = []
        for n in range(pref_type_count):
            EstimationAgentList.append(deepcopy(PerpetualYouthType))

    # Give all the AgentTypes different seeds
    for j in range(len(EstimationAgentList)):
        EstimationAgentList[j].seed = j

    # Make an economy for the consumers to live in
    market_dict = copy(Params.init_market)
    market_dict['AggShockBool'] = options['do_agg_shocks']
    market_dict['Population'] = Population
    EstimationEconomy = EstimationMarketClass(**market_dict)
    EstimationEconomy.agents = EstimationAgentList
    EstimationEconomy.KYratioTarget = KY_target
    EstimationEconomy.LorenzTarget = lorenz_target
    EstimationEconomy.LorenzData = lorenz_long_data
    if options['do_lifecycle']:
        EstimationEconomy.assign_parameters(PopGroFac = Params.PopGroFac)
        EstimationEconomy.assign_parameters(TypeWeight = Params.TypeWeight_lifecycle)
        EstimationEconomy.assign_parameters(T_retire = Params.working_T-1)
        EstimationEconomy.assign_parameters(act_T = Params.T_sim_LC)
        EstimationEconomy.assign_parameters(ignore_periods = Params.ignore_periods_LC)
    else:
        EstimationEconomy.assign_parameters(PopGroFac = 1.0)
        EstimationEconomy.assign_parameters(TypeWeight = [1.0])
        EstimationEconomy.assign_parameters(act_T = Params.T_sim_PY)
        EstimationEconomy.assign_parameters(ignore_periods = Params.ignore_periods_PY)
    if options['do_agg_shocks']:
        EstimationEconomy(**Params.aggregate_params)
        EstimationEconomy.update()
        EstimationEconomy.makeAggShkHist()

    # Estimate the model as requested
    if options['run_estimation']:
        print('Beginning an estimation with the specification name ' + spec_name + '...')

        # Choose the bounding region for the parameter search
        if options['param_name'] == 'CRRA':
            param_range = [0.2,70.0]
            spread_range = [0.00001,1.0]
        elif options['param_name'] == 'DiscFac':
            param_range = [0.95,0.995]
            spread_range = [0.006,0.008]
        else:
            print('Parameter range for ' + options['param_name'] + ' has not been defined!')

        if options['do_param_dist']:
            # Run the param-dist estimation
            paramDistObjective = lambda spread : find_lorenz_distance_at_target_KY(
                                                            economy = EstimationEconomy,
                                                            param_name = options['param_name'],
                                                            param_count = pref_type_count,
                                                            center_range = param_range,
                                                            spread = spread,
                                                            dist_type = options['dist_type'])
            t_start = time()
            spread_estimate = (minimize_scalar(paramDistObjective,bracket=spread_range,tol=1e-4,method='brent')).x
            center_estimate = EstimationEconomy.center_save
            t_end = time()
        else:
            # Run the param-point estimation only
            paramPointObjective = lambda center : get_KY_ratio_difference(
                economy = EstimationEconomy,
                param_name = options['param_name'],
                param_count = pref_type_count,
                center = center,
                spread = 0.0,
                dist_type = options['dist_type']
            )
            t_start = time()
            center_estimate = brentq(paramPointObjective,param_range[0],param_range[1],xtol=1e-6)
            spread_estimate = 0.0
            t_end = time()

        # Display statistics about the estimated model
        EstimationEconomy.assign_parameters(LorenzBool = True)
        EstimationEconomy.assign_parameters(ManyStatsBool = True)
        EstimationEconomy.distribute_params(
            options['param_name'], pref_type_count,center_estimate,spread_estimate, options['dist_type']
        )
        EstimationEconomy.solve()
        EstimationEconomy.calc_lorenz_distance()
        print('Estimate is center=' + str(center_estimate) + ', spread=' + str(spread_estimate) + ', took ' + str(t_end-t_start) + ' seconds.')
        EstimationEconomy.center_estimate = center_estimate
        EstimationEconomy.spread_estimate = spread_estimate
        EstimationEconomy.show_many_stats(spec_name)
        print('These results have been saved to ./Code/Results/' + spec_name + '.txt\n\n')


if __name__ == '__main__':
    main()<|MERGE_RESOLUTION|>--- conflicted
+++ resolved
@@ -55,131 +55,8 @@
 
 mystr = lambda number : "{:.3f}".format(number)
 
-<<<<<<< HEAD
 def process_options(options):
-=======
-# Construct the name of the specification from user options
-if param_name == 'DiscFac':
-    param_text = 'beta'
-elif param_name == 'CRRA':
-    param_text = 'rho'
-else:
-    param_text = param_name
-if do_lifecycle:
-    life_text = 'LC'
-else:
-    life_text = 'PY'
-if do_param_dist:
-    model_text = 'Dist'
-else:
-    model_text = 'Point'
-if do_liquid:
-    wealth_text = 'Liquid'
-else:
-    wealth_text = 'NetWorth'
-if do_agg_shocks:
-    shock_text = 'Agg'
-else:
-    shock_text = 'Ind'
-spec_name = life_text + param_text + model_text + shock_text + wealth_text
-
-if do_param_dist:
-    pref_type_count = 7       # Number of discrete beta types in beta-dist
-else:
-    pref_type_count = 1       # Just one beta type in beta-point
-
-if do_agg_shocks:
-    EstimationAgentClass = AggShockConsumerType
-    EstimationMarketClass = CobbDouglasEconomy
-else:
-    EstimationAgentClass = ConsIndShockModel.IndShockConsumerType
-    EstimationMarketClass = Market
-
-class CstwMPCAgent(EstimationAgentClass):
-    '''
-    A slight extension of the idiosyncratic consumer type for the cstwMPC model.
-    '''
-    def reset(self):
-        self.initialize_sim()
-        self.t_age = DiscreteDistribution(
-            self.AgeDstn,
-            np.arange(self.AgeDstn.size),
-            seed = self.RNG.integers(0,2**31-1)
-        ).draw(
-            self.AgentCount,
-            exact_match=False
-        ).astype(int)
-        self.t_cycle = copy(self.t_age)
-        if hasattr(self,'kGrid'):
-            self.aLvlNow = self.kInit*np.ones(self.AgentCount) # Start simulation near SS
-            self.aNrmNow = self.aLvlNow/self.pLvlNow
-
-    def market_action(self):
-        if hasattr(self,'kGrid'):
-            self.pLvl = self.pLvlNow/np.mean(self.pLvlNow)
-        self.simulate(1)
-
-class CstwMPCMarket(EstimationMarketClass):
-    '''
-    A class for representing the economy in the cstwMPC model.
-    '''
-    reap_vars = ['aLvl','pLvl','MPCnow','TranShk','EmpNow','t_age']
-    sow_vars  = [] # Nothing needs to be sent back to agents in the idiosyncratic shocks version
-    const_vars = [] # ['LorenzBool','ManyStatsBool']
-    track_vars = [
-        'MaggNow',
-        'AaggNow',
-        'KtoYnow',
-        'Lorenz',
-        'LorenzLong',
-        'MPCall',
-        'MPCretired',
-        'MPCemployed',
-        'MPCunemployed',
-        'MPCbyIncome',
-        'MPCbyWealthRatio',
-        'HandToMouthPct'
-        ]
-    dyn_vars = [] # No dynamics in the idiosyncratic shocks version
-
-    def __init__(self,**kwds):
-        '''
-        Make a new instance of CstwMPCMarket.
-        '''
-        super().__init__(sow_vars=self.sow_vars, reap_vars=self.reap_vars,
-                    const_vars=self.const_vars, track_vars=self.track_vars,
-                    dyn_vars=self.dyn_vars)
-        self.assign_parameters(**kwds)
-        if self.AggShockBool:
-            self.sow_vars=['MaggNow','AaggNow','RfreeNow','wRteNow','PermShkAggNow','TranShkAggNow','KtoLnow']
-            self.dyn_vars=['AFunc']
-            self.max_loops = 20
-
-        # Save the current file's directory location for writing output:
-        self.my_file_path = path_to_models
-
-
-    def solve(self):
-        '''
-        Solves the CstwMPCMarket.
-        '''
-        if self.AggShockBool:
-            for agent in self.agents:
-                agent.getEconomyData(self)
-            Market.solve(self)
-        else:
-            self.solve_agents()
-            self.make_history()
-
-    def reap(self):
-        super().reap()
-
-        if 'MPCnow' in self.reap_vars:
-            harvest = []
-
-            for agent in self.agents:
-                harvest.append(agent.MPCnow)
->>>>>>> 8ca3bb78
+
 
     # Construct the name of the specification from user options
     if options['param_name'] == 'DiscFac':
@@ -223,299 +100,8 @@
         EstimationAgentClass = DoWAgent
         EstimationMarketClass = DoWMarket
 
-<<<<<<< HEAD
     return param_text, life_text, model_text, wealth_text, shock_text, spec_name, pref_type_count, EstimationAgentClass, EstimationMarketClass
-=======
-        if self.AggShockBool:
-            return self.calcRandW(aLvl,pLvl)
-        else: # These variables are tracked but not created in no-agg-shocks specifications
-            self.MaggNow = 0.0
-            self.AaggNow = 0.0
-
-    def calc_stats(
-            self,
-            aLvlNow,
-            pLvlNow,
-            MPCnow,
-            TranShkNow,
-            EmpNow,
-            t_age,
-            LorenzBool,
-            ManyStatsBool
-    ):
-        '''
-        Calculate various statistics about the current population in the economy.
-
-        Parameters
-        ----------
-        aLvlNow : [np.array]
-            Arrays with end-of-period assets, listed by each ConsumerType in self.agents.
-        pLvlNow : [np.array]
-            Arrays with permanent income levels, listed by each ConsumerType in self.agents.
-        MPCnow : [np.array]
-            Arrays with marginal propensity to consume, listed by each ConsumerType in self.agents.
-        TranShkNow : [np.array]
-            Arrays with transitory income shocks, listed by each ConsumerType in self.agents.
-        EmpNow : [np.array]
-            Arrays with employment states: True if employed, False otherwise.
-        t_age : [np.array]
-            Arrays with periods elapsed since model entry, listed by each ConsumerType in self.agents.
-        LorenzBool: bool
-            Indicator for whether the Lorenz target points should be calculated.  Usually False,
-            only True when DiscFac has been identified for a particular nabla.
-        ManyStatsBool: bool
-            Indicator for whether a lot of statistics for tables should be calculated. Usually False,
-            only True when parameters have been estimated and we want values for tables.
-
-        Returns
-        -------
-        None
-        '''
-        # Combine inputs into single arrays
-        aLvl = np.hstack(aLvlNow)
-        pLvl = np.hstack(pLvlNow)
-        age  = np.hstack(t_age)
-        TranShk = np.hstack(TranShkNow)
-        EmpNow = np.hstack(EmpNow)
-
-        # Calculate the capital to income ratio in the economy
-        CohortWeight = self.PopGroFac**(-age)
-        CapAgg = np.sum(aLvl*CohortWeight)
-        IncAgg = np.sum(pLvl*TranShk*CohortWeight)
-        KtoYnow = CapAgg/IncAgg
-        self.KtoYnow = KtoYnow
-
-        # Store Lorenz data if requested
-        self.LorenzLong = np.nan
-        if LorenzBool:
-            order = np.argsort(aLvl)
-            aLvl = aLvl[order]
-            CohortWeight = CohortWeight[order]
-            wealth_shares = get_lorenz_shares(aLvl,weights=CohortWeight,percentiles=self.LorenzPercentiles,presorted=True)
-            self.Lorenz = wealth_shares
-
-            if ManyStatsBool:
-                self.LorenzLong = get_lorenz_shares(aLvl,weights=CohortWeight,percentiles=np.arange(0.01,1.0,0.01),presorted=True)
-        else:
-            self.Lorenz = np.nan # Store nothing if we don't want Lorenz data
-
-        # Calculate a whole bunch of statistics if requested
-        if ManyStatsBool:
-            # Reshape other inputs
-            MPC  = np.hstack(MPCnow)
-
-            # Sort other data items if aLvl and CohortWeight were sorted
-            if LorenzBool:
-                pLvl = pLvl[order]
-                MPC  = MPC[order]
-                TranShk = TranShk[order]
-                age = age[order]
-                EmpNow = EmpNow[order]
-            aNrm = aLvl/pLvl # Normalized assets (wealth ratio)
-            IncLvl = TranShk*pLvl # Labor income this period
-
-            # Calculate overall population MPC and by subpopulations
-            MPCannual = 1.0 - (1.0 - MPC)**4
-            self.MPCall = np.sum(MPCannual*CohortWeight)/np.sum(CohortWeight)
-            employed =  EmpNow
-            unemployed = np.logical_not(employed)
-            if self.T_retire > 0: # Adjust for the lifecycle model, where agents might be retired instead
-                unemployed = np.logical_and(unemployed,age < self.T_retire)
-                employed   = np.logical_and(employed,age < self.T_retire)
-                retired    = age >= self.T_retire
-            else:
-                retired    = np.zeros_like(unemployed,dtype=bool)
-            self.MPCunemployed = np.sum(MPCannual[unemployed]*CohortWeight[unemployed])/np.sum(CohortWeight[unemployed])
-            self.MPCemployed   = np.sum(MPCannual[employed]*CohortWeight[employed])/np.sum(CohortWeight[employed])
-            self.MPCretired    = np.sum(MPCannual[retired]*CohortWeight[retired])/np.sum(CohortWeight[retired])
-            self.MPCbyWealthRatio = calc_subpop_avg(MPCannual,aNrm,self.cutoffs,CohortWeight)
-            self.MPCbyIncome      = calc_subpop_avg(MPCannual,IncLvl,self.cutoffs,CohortWeight)
-
-            # Calculate the wealth quintile distribution of "hand to mouth" consumers
-            quintile_cuts = get_percentiles(aLvl,weights=CohortWeight,percentiles=[0.2, 0.4, 0.6, 0.8])
-            wealth_quintiles = np.ones(aLvl.size,dtype=int)
-            wealth_quintiles[aLvl > quintile_cuts[0]] = 2
-            wealth_quintiles[aLvl > quintile_cuts[1]] = 3
-            wealth_quintiles[aLvl > quintile_cuts[2]] = 4
-            wealth_quintiles[aLvl > quintile_cuts[3]] = 5
-            MPC_cutoff = get_percentiles(MPCannual,weights=CohortWeight,percentiles=[2.0/3.0]) # Looking at consumers with MPCs in the top 1/3
-            these = MPCannual > MPC_cutoff
-            in_top_third_MPC = wealth_quintiles[these]
-            temp_weights = CohortWeight[these]
-            hand_to_mouth_total = np.sum(temp_weights)
-            hand_to_mouth_pct = []
-            for q in range(1,6):
-                hand_to_mouth_pct.append(np.sum(temp_weights[in_top_third_MPC == q])/hand_to_mouth_total)
-            self.HandToMouthPct = np.array(hand_to_mouth_pct)
-
-        else: # If we don't want these stats, just put empty values in history
-            self.MPCall = np.nan
-            self.MPCunemployed = np.nan
-            self.MPCemployed = np.nan
-            self.MPCretired = np.nan
-            self.MPCbyWealthRatio = np.nan
-            self.MPCbyIncome = np.nan
-            self.HandToMouthPct = np.nan
-
-    def distribute_params(self,param_name,param_count,center,spread,dist_type):
-        '''
-        Distributes heterogeneous values of one parameter to the AgentTypes in self.agents.
-
-        Parameters
-        ----------
-        param_name : string
-            Name of the parameter to be assigned.
-        param_count : int
-            Number of different values the parameter will take on.
-        center : float
-            A measure of centrality for the distribution of the parameter.
-        spread : float
-            A measure of spread or diffusion for the distribution of the parameter.
-        dist_type : string
-            The type of distribution to be used.  Can be "lognormal" or "uniform" (can expand).
-
-        Returns
-        -------
-        None
-        '''
-        # Get a list of discrete values for the parameter
-        if dist_type == 'uniform':
-            # If uniform, center is middle of distribution, spread is distance to either edge
-            param_dist = Uniform(bot=center-spread,top=center+spread).discretize(N=param_count)
-        elif dist_type == 'lognormal':
-            # If lognormal, center is the mean and spread is the standard deviation (in log)
-            tail_N = 3
-            param_dist = Lognormal(mu=np.log(center)-0.5*spread**2,sigma=spread,tail_N=tail_N,tail_bound=[0.0,0.9], tail_order=np.e).discretize(N=param_count-tail_N)
-
-        # Distribute the parameters to the various types, assigning consecutive types the same
-        # value if there are more types than values
-        replication_factor = len(self.agents) // param_count 
-            # Note: the double division is integer division in Python 3, this makes it explicit
-        j = 0
-        b = 0
-        while j < len(self.agents):
-            for n in range(replication_factor):
-                self.agents[j].assign_parameters(AgentCount = int(self.Population*param_dist.pmv[b]*self.TypeWeight[n]))
-                print(param_dist.atoms[0,b])
-                self.agents[j].assign_parameters(**{param_name : param_dist.atoms[0,b]})
-                j += 1
-            b += 1
-
-    def calc_KY_ratio_difference(self):
-        '''
-        Returns the difference between the simulated capital to income ratio and the target ratio.
-        Can only be run after solving all AgentTypes and running make_history.
-
-        Parameters
-        ----------
-        None
-
-        Returns
-        -------
-        diff : float
-            Difference between simulated and target capital to income ratio.
-        '''
-        # Ignore the first X periods to allow economy to stabilize from initial conditions
-        KYratioSim = np.mean(np.array(self.history['KtoYnow'])[self.ignore_periods:])
-        diff = KYratioSim - self.KYratioTarget
-
-        return diff
-
-    def calc_lorenz_distance(self):
-        '''
-        Returns the sum of squared differences between simulated and target Lorenz points.
-
-        Parameters
-        ----------
-        None
-
-        Returns
-        -------
-        dist : float
-            Sum of squared distances between simulated and target Lorenz points (sqrt)
-        '''
-        LorenzSim = np.mean(np.array(self.history['Lorenz'])[self.ignore_periods:],axis=0)
-        dist = np.sqrt(np.sum((100*(LorenzSim - self.LorenzTarget))**2))
-        self.LorenzDistance = dist
-        return dist
-
-    def show_many_stats(self,spec_name=None):
-        '''
-        Calculates the "many statistics" by averaging histories across simulated periods.  Displays
-        the results as text and saves them to files if spec_name is not None.
-
-        Parameters
-        ----------
-        spec_name : string
-            A name or label for the current specification.
-
-        Returns
-        -------
-        None
-        '''
-        # Calculate MPC overall and by subpopulations
-        MPCall = np.mean(self.history['MPCall'][self.ignore_periods:])
-        MPCemployed = np.mean(self.history['MPCemployed'][self.ignore_periods:])
-        MPCunemployed = np.mean(self.history['MPCunemployed'][self.ignore_periods:])
-        MPCretired = np.mean(self.history['MPCretired'][self.ignore_periods:])
-        MPCbyIncome = np.mean(np.array(self.history['MPCbyIncome'])[self.ignore_periods:,:],axis=0)
-        MPCbyWealthRatio = np.mean(np.array(self.history['MPCbyWealthRatio'])[self.ignore_periods:,:],axis=0)
-        HandToMouthPct = np.mean(np.array(self.history['HandToMouthPct'])[self.ignore_periods:,:],axis=0)
-
-        LorenzSim = np.hstack((np.array(0.0),np.mean(np.array(self.history['LorenzLong'])[self.ignore_periods:],axis=0),np.array(1.0)))
-        LorenzAxis = np.arange(101,dtype=float)
-
-        plt.plot(LorenzAxis,self.LorenzData,'-k',linewidth=1.5)
-        # TODO: Fix this.
-        # plt.plot(LorenzAxis,LorenzSim,'--k',linewidth=1.5)
-        plt.xlabel('Income percentile',fontsize=12)
-        plt.ylabel('Cumulative wealth share',fontsize=12)
-        plt.ylim([-0.02,1.0])
-        # if running from command line, set interactive mode on, and make figure without blocking execution
-        if str(type(get_ipython())) == "<class 'ipykernel.zmqshell.ZMQInteractiveShell'>":
-            print('Running in interactive shell (Jupyter notebook or spyder)')
-            plt.show()
-        else:
-            print('Running in terminal; do not wait for user to close figure before moving on')
-            plt.ioff()
-            plt.show(block=False)
-            plt.pause(2) # Give OS time to make the plot (it only draws when main thread is sleeping)
-
-        # Make a string of results to display
-        results_string = 'Estimate is center=' + str(self.center_estimate) + ', spread=' + str(self.spread_estimate) + '\n'
-        results_string += 'Lorenz distance is ' + str(self.LorenzDistance) + '\n'
-        results_string += 'Average MPC for all consumers is ' + mystr(MPCall) + '\n'
-        results_string += 'Average MPC in the top percentile of W/Y is ' + mystr(MPCbyWealthRatio[0]) + '\n'
-        results_string += 'Average MPC in the top decile of W/Y is ' + mystr(MPCbyWealthRatio[1]) + '\n'
-        results_string += 'Average MPC in the top quintile of W/Y is ' + mystr(MPCbyWealthRatio[2]) + '\n'
-        results_string += 'Average MPC in the second quintile of W/Y is ' + mystr(MPCbyWealthRatio[3]) + '\n'
-        results_string += 'Average MPC in the middle quintile of W/Y is ' + mystr(MPCbyWealthRatio[4]) + '\n'
-        results_string += 'Average MPC in the fourth quintile of W/Y is ' + mystr(MPCbyWealthRatio[5]) + '\n'
-        results_string += 'Average MPC in the bottom quintile of W/Y is ' + mystr(MPCbyWealthRatio[6]) + '\n'
-        results_string += 'Average MPC in the top percentile of y is ' + mystr(MPCbyIncome[0]) + '\n'
-        results_string += 'Average MPC in the top decile of y is ' + mystr(MPCbyIncome[1]) + '\n'
-        results_string += 'Average MPC in the top quintile of y is ' + mystr(MPCbyIncome[2]) + '\n'
-        results_string += 'Average MPC in the second quintile of y is ' + mystr(MPCbyIncome[3]) + '\n'
-        results_string += 'Average MPC in the middle quintile of y is ' + mystr(MPCbyIncome[4]) + '\n'
-        results_string += 'Average MPC in the fourth quintile of y is ' + mystr(MPCbyIncome[5]) + '\n'
-        results_string += 'Average MPC in the bottom quintile of y is ' + mystr(MPCbyIncome[6]) + '\n'
-        results_string += 'Average MPC for the employed is ' + mystr(MPCemployed) + '\n'
-        results_string += 'Average MPC for the unemployed is ' + mystr(MPCunemployed) + '\n'
-        results_string += 'Average MPC for the retired is ' + mystr(MPCretired) + '\n'
-        results_string += 'Of the population with the 1/3 highest MPCs...' + '\n'
-        results_string += mystr(HandToMouthPct[0]*100) + '% are in the bottom wealth quintile,' + '\n'
-        results_string += mystr(HandToMouthPct[1]*100) + '% are in the second wealth quintile,' + '\n'
-        results_string += mystr(HandToMouthPct[2]*100) + '% are in the third wealth quintile,' + '\n'
-        results_string += mystr(HandToMouthPct[3]*100) + '% are in the fourth wealth quintile,' + '\n'
-        results_string += 'and ' + mystr(HandToMouthPct[4]*100) + '% are in the top wealth quintile.' + '\n'
-        print(results_string)
-
-        # Save results to disk
-        if spec_name is not None:
-            with open(self.my_file_path  + '/Results/' + spec_name + 'Results.txt','w') as f:
-                f.write(results_string)
-                f.close()
->>>>>>> 8ca3bb78
+
 
 
 def get_KY_ratio_difference(economy,param_name,param_count,center,spread,dist_type):
